--- conflicted
+++ resolved
@@ -15,35 +15,35 @@
 has total => (is => 'ro');
 has start => (is => 'lazy');
 
-sub _build_binds { [] }
-sub _build_start { 0 }
+sub _build_binds {[]}
+sub _build_start {0}
 
 sub _q_id {
     $_[0]->bag->store->dbh->quote_identifier($_[1]);
 }
 
-sub _max_limit { # should be plenty large
+sub _max_limit {    # should be plenty large
     use bigint;
     state $max_limit = 2**63 - 1;
 }
 
 sub _select_sql {
-    my $self = $_[0];
-    my $bag = $self->bag;
-    my $id_field = $bag->mapping->{_id}->{column};
+    my $self       = $_[0];
+    my $bag        = $self->bag;
+    my $id_field   = $bag->mapping->{_id}->{column};
     my $q_id_field = $self->_q_id($id_field);
-    my $where = $self->where;
-    my $start = $self->start;
-    my $total = $self->total;
-    my $sql = "SELECT * FROM ".$self->_q_id($self->bag->name);
+    my $where      = $self->where;
+    my $start      = $self->start;
+    my $total      = $self->total;
+    my $sql        = "SELECT * FROM " . $self->_q_id($self->bag->name);
     $sql .= " WHERE $where" if $where;
     $sql .= " ORDER BY $q_id_field";
 
     if ($total) {
         $sql .= " LIMIT $total";
     }
-    elsif ($start) { # no offset without limit
-        $sql .= " LIMIT "._max_limit;
+    elsif ($start) {    # no offset without limit
+        $sql .= " LIMIT " . _max_limit;
     }
     if ($start) {
         $sql .= " OFFSET $start";
@@ -54,23 +54,23 @@
 
 sub _count_sql {
     my ($self) = @_;
-    my $name = $self->bag->name;
-    my $total = $self->total;
-    my $start = $self->start;
-    my $where = $self->where;
-
-    return "SELECT COUNT(*) FROM ".$self->_q_id($name)
+    my $name   = $self->bag->name;
+    my $total  = $self->total;
+    my $start  = $self->start;
+    my $where  = $self->where;
+
+    return "SELECT COUNT(*) FROM " . $self->_q_id($name)
         unless $total || $start || $where;
 
-    my $sql = "SELECT COUNT(*) FROM (SELECT * FROM ".$self->_q_id($name);
+    my $sql = "SELECT COUNT(*) FROM (SELECT * FROM " . $self->_q_id($name);
     if ($where) {
         $sql .= " WHERE $where";
     }
     if ($total) {
         $sql .= " LIMIT $total";
     }
-    elsif ($start) { # no offset without limit
-        $sql .= " LIMIT "._max_limit;
+    elsif ($start) {    # no offset without limit
+        $sql .= " LIMIT " . _max_limit;
     }
     if ($start) {
         $sql .= " OFFSET $start";
@@ -82,49 +82,42 @@
 
 sub generator {
     my ($self) = @_;
-    my $bag = $self->bag;
-    my $binds = $self->binds;
+    my $bag    = $self->bag;
+    my $binds  = $self->binds;
 
     sub {
         state $sth;
 
-        unless ( defined( $sth ) ) {
+        unless (defined($sth)) {
 
             my $dbh = $bag->store->dbh;
-<<<<<<< HEAD
-            $sth = $dbh->prepare( $self->_select_sql() )
-=======
-            # DO NOT USE prepare_cached as it holds previous data in memory, leading to a memory leak!
-            my $sth = $dbh->prepare($self->_select_sql($start))
->>>>>>> b4c81c32
+            $sth = $dbh->prepare($self->_select_sql())
                 or Catmandu::Error->throw($dbh->errstr);
-            $sth->execute(@$binds)
-                or Catmandu::Error->throw($sth->errstr);
+            $sth->execute(@$binds) or Catmandu::Error->throw($sth->errstr);
 
         }
 
         my $row = $sth->fetchrow_hashref();
 
-        unless( defined( $row ) ) {
-
-            $sth->finish();
+        unless (defined($row)) {
+
+            $sth->finish;
             return;
 
         }
 
-        $bag->_row_to_data( $row );
+        $bag->_row_to_data($row);
 
     };
 }
 
 sub count {
     my ($self) = @_;
-    my $binds = $self->binds;
-    my $dbh = $self->bag->store->dbh;
-    my $sth = $dbh->prepare_cached($self->_count_sql)
+    my $binds  = $self->binds;
+    my $dbh    = $self->bag->store->dbh;
+    my $sth    = $dbh->prepare_cached($self->_count_sql)
         or Catmandu::Error->throw($dbh->errstr);
-    $sth->execute(@$binds)
-        or Catmandu::Error->throw($sth->errstr);
+    $sth->execute(@$binds) or Catmandu::Error->throw($sth->errstr);
     my ($n) = $sth->fetchrow_array;
     $sth->finish;
     $n;
@@ -132,22 +125,25 @@
 
 sub slice {
     my ($self, $start, $total) = @_;
-    ref($self)->new({
-        bag => $self->bag,
-        where => $self->where,
-        binds => $self->binds,
-        total => $total,
-        start => $self->start + ($start // 0),
-    });
+    ref($self)->new(
+        {
+            bag   => $self->bag,
+            where => $self->where,
+            binds => $self->binds,
+            total => $total,
+            start => $self->start + ($start // 0),
+        }
+    );
 }
 
 around select => sub {
     my ($orig, $self, $arg1, $arg2) = @_;
     my $mapping = $self->bag->mapping;
 
-    if (is_string($arg1) &&
-            $mapping->{$arg1} &&
-            (is_value($arg2) || is_array_ref($arg2))) {
+    if (   is_string($arg1)
+        && $mapping->{$arg1}
+        && (is_value($arg2) || is_array_ref($arg2)))
+    {
         my $opts = $self->_scope($arg1, $arg2);
         return ref($self)->new($opts);
     }
@@ -159,9 +155,10 @@
     my ($orig, $self, $arg1, $arg2) = @_;
     my $mapping = $self->bag->mapping;
 
-    if (is_string($arg1) &&
-            $mapping->{$arg1} &&
-            (is_value($arg2) || is_array_ref($arg2))) {
+    if (   is_string($arg1)
+        && $mapping->{$arg1}
+        && (is_value($arg2) || is_array_ref($arg2)))
+    {
         my $opts = $self->_scope($arg1, $arg2);
         $opts->{total} = 1;
         return ref($self)->new($opts)->generator->();
@@ -172,36 +169,40 @@
 
 sub first {
     my ($self) = @_;
-    ref($self)->new({
-        bag => $self->bag,
-        where => $self->where,
-        binds => $self->binds,
-        total => 1,
-        start => $self->start,
-    })->generator->();
+    ref($self)->new(
+        {
+            bag   => $self->bag,
+            where => $self->where,
+            binds => $self->binds,
+            total => 1,
+            start => $self->start,
+        }
+    )->generator->();
 }
 
 sub _scope {
     my ($self, $arg1, $arg2) = @_;
-    my $binds = [@{$self->binds}];
-    my $where = is_string($self->where) ? '('.$self->where.') AND ': '';
-    my $map = $self->bag->mapping->{$arg1};
+    my $binds  = [@{$self->binds}];
+    my $where  = is_string($self->where) ? '(' . $self->where . ') AND ' : '';
+    my $map    = $self->bag->mapping->{$arg1};
     my $column = $map->{column};
     my $q_column = $self->_q_id($column);
 
     if ($map->{array}) {
         push @$binds, is_value($arg2) ? [$arg2] : $arg2;
         $where .= "($q_column && ?)";
-    } elsif (is_value($arg2)) {
+    }
+    elsif (is_value($arg2)) {
         push @$binds, $arg2;
         $where .= "($q_column=?)";
-    } else {
+    }
+    else {
         push @$binds, @$arg2;
-        $where .= "($q_column IN(".join(',', ('?') x @$arg2).'))';
+        $where .= "($q_column IN(" . join(',', ('?') x @$arg2) . '))';
     }
 
     {
-        bag => $self->bag,
+        bag   => $self->bag,
         where => $where,
         binds => $binds,
         start => $self->start,
